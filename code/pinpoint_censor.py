--- conflicted
+++ resolved
@@ -17,7 +17,60 @@
 from socket import error as SocketError
 
 
-<<<<<<< HEAD
+# ---------------------------------------------------------------------
+# ICMP helpers
+# ---------------------------------------------------------------------
+def get_port_from_icmp_packet(pkt: bytes, server_ip: str) -> int:
+    """
+    Try to recover the *source port* of our original TCP/UDP probe
+    from an ICMP Time Exceeded / Dest Unreachable message.
+
+    Layout is:
+      [outer IP][ICMP hdr][embedded IP][first 8 bytes of transport]
+
+    We only need the first 8 bytes of the embedded transport header,
+    so this should work even when routers send the minimum.
+    """
+    # need at least outer IP (20) + ICMP (8) + inner IP (20) + 4 bytes = 52
+    if len(pkt) < 52:
+        return 0
+
+    # outer IP header len
+    outer_ihl = (pkt[0] & 0x0F) * 4
+    if len(pkt) < outer_ihl + 8:
+        return 0
+
+    icmp_type = pkt[outer_ihl]
+    if icmp_type not in (3, 11):  # dest unreachable / time exceeded
+        return 0
+
+    # embedded IP starts right after ICMP header (8 bytes)
+    emb_ip_off = outer_ihl + 8
+    if len(pkt) < emb_ip_off + 20:
+        return 0
+
+    emb_ip = pkt[emb_ip_off:emb_ip_off + 20]
+    emb_ihl = (emb_ip[0] & 0x0F) * 4
+    if len(pkt) < emb_ip_off + emb_ihl + 4:
+        return 0
+
+    # (optional) check inner dst == server
+    inner_dst = emb_ip[16:20]
+    # we won't *require* it to match, campus nets sometimes mangle stuff
+    # if inner_dst != socket.inet_aton(server_ip):
+    #     return 0
+
+    # embedded transport header (tcp/udp) starts here
+    emb_trans_off = emb_ip_off + emb_ihl
+    emb_trans = pkt[emb_trans_off:emb_trans_off + 4]
+    if len(emb_trans) < 4:
+        return 0
+
+    sport = struct.unpack("!H", emb_trans[:2])[0]
+    return sport
+import errno
+
+
 """
 for reference we can see these expected responses 
 
@@ -51,64 +104,6 @@
     return port
 
 
-def get_router_ip(icmp_sock, port, max_wait=3.0):
-    end = time.time() + max_wait
-    last = '*'
-    while time.time() < end:
-=======
-# ---------------------------------------------------------------------
-# ICMP helpers
-# ---------------------------------------------------------------------
-def get_port_from_icmp_packet(pkt: bytes, server_ip: str) -> int:
-    """
-    Try to recover the *source port* of our original TCP/UDP probe
-    from an ICMP Time Exceeded / Dest Unreachable message.
-
-    Layout is:
-      [outer IP][ICMP hdr][embedded IP][first 8 bytes of transport]
-
-    We only need the first 8 bytes of the embedded transport header,
-    so this should work even when routers send the minimum.
-    """
-    # need at least outer IP (20) + ICMP (8) + inner IP (20) + 4 bytes = 52
-    if len(pkt) < 52:
-        return 0
-
-    # outer IP header len
-    outer_ihl = (pkt[0] & 0x0F) * 4
-    if len(pkt) < outer_ihl + 8:
-        return 0
-
-    icmp_type = pkt[outer_ihl]
-    if icmp_type not in (3, 11):  # dest unreachable / time exceeded
-        return 0
-
-    # embedded IP starts right after ICMP header (8 bytes)
-    emb_ip_off = outer_ihl + 8
-    if len(pkt) < emb_ip_off + 20:
-        return 0
-
-    emb_ip = pkt[emb_ip_off:emb_ip_off + 20]
-    emb_ihl = (emb_ip[0] & 0x0F) * 4
-    if len(pkt) < emb_ip_off + emb_ihl + 4:
-        return 0
-
-    # (optional) check inner dst == server
-    inner_dst = emb_ip[16:20]
-    # we won't *require* it to match, campus nets sometimes mangle stuff
-    # if inner_dst != socket.inet_aton(server_ip):
-    #     return 0
-
-    # embedded transport header (tcp/udp) starts here
-    emb_trans_off = emb_ip_off + emb_ihl
-    emb_trans = pkt[emb_trans_off:emb_trans_off + 4]
-    if len(emb_trans) < 4:
-        return 0
-
-    sport = struct.unpack("!H", emb_trans[:2])[0]
-    return sport
-
-
 def get_router_ip(icmp_sock, expected_sport: int, server: str, max_wait: float = 1.5) -> str:
     """
     Listen for ICMP replies that correspond to our probe.
@@ -127,7 +122,6 @@
         pass
 
     while time.time() < deadline:
->>>>>>> 24792311
         try:
             pkt, addr = icmp_sock.recvfrom(4096)
         except socket.timeout:
@@ -166,7 +160,6 @@
 
 
 def process_raw_dns_response(raw_dns_response, is_timeout):
-<<<<<<< HEAD
     """
     | RCODE name | Numeric | Meaning                                                |
     | ---------- | ------- | ------------------------------------------------------ |
@@ -177,21 +170,13 @@
     | timeout    | —       | No reply at all → possible drop/block                  |
 
     """
-    dns_result = dict()
-    dns_result['timestamp'] = int(time.time()) # record time
-    dns_result['status'] = 'success' # assume success
-    dns_result['rcode'] = -1 # unknown
-    dns_result['ip_list'] = list() 
-    dns_result['is_timeout'] = is_timeout
-=======
     dns_result = {
-        'timestamp': int(time.time()),
-        'status': 'success',
-        'rcode': -1,
-        'ip_list': [],
+        'timestamp': int(time.time()), # record time
+        'status': 'success', # assume success
+        'rcode': -1, # unknown
+        'ip_list': [], 
         'is_timeout': is_timeout,
     }
->>>>>>> 24792311
 
     if not is_timeout:
         # the dns over tcp has a header of 2 bytes before the real payload 
@@ -199,13 +184,7 @@
         try:
             response_length = struct.unpack('!H', raw_dns_response[:2])[0]
             assert len(raw_dns_response[2:]) == response_length
-<<<<<<< HEAD
-        
-        except:
-            # packet parse failure
-=======
-        except Exception:
->>>>>>> 24792311
+        except Exception:
             dns_result['status'] = 'fail'
         else:
             # get rcode from the dns response
@@ -213,19 +192,9 @@
                 dns_response = dns.message.from_wire(raw_dns_response[2:])
                 rcode = dns_response.rcode()
                 dns_result['rcode'] = rcode
-<<<<<<< HEAD
-                
-                # rcode 0 means we have a valid ip returned , refer above for all codes
-                # NOTE : the stop condition of the probe is when we reach here or when all ttl probes are finsihed 
-                if rcode == 0:
-                    ip_list = extract_ip_address(dns_response)
-                    dns_result['ip_list'] = ip_list # single domain can map to multiple ips hence we use a list
-            except:
-=======
                 if rcode == 0:
                     dns_result['ip_list'] = extract_ip_address(dns_response)
             except Exception:
->>>>>>> 24792311
                 pass
     else:
         # no reply , timeout so mark simple fail
@@ -234,8 +203,7 @@
     return dns_result
 
 
-<<<<<<< HEAD
-def dns_request(domain, server, ttl, timeout = 5):
+def dns_request(domain, server, ttl, timeout=5):
     """
     domain : domain we want to visit
     server : the resolver 
@@ -243,17 +211,10 @@
 
     # here we build the dns packet using dnspython toolkit
     # converts domain to object of dns name type
-=======
-def dns_request(domain, server, ttl, timeout=5):
->>>>>>> 24792311
     qname = dns.name.from_text(domain)
     # A-record query
     q = dns.message.make_query(qname, dns.rdatatype.A).to_wire()
-<<<<<<< HEAD
-    q = struct.pack('!H', len(q)) + q  # prepend 2 bytes packet length for tcp based dns
-=======
-    q = struct.pack('!H', len(q)) + q  # TCP DNS length prefix
->>>>>>> 24792311
+    q = struct.pack('!H', len(q)) + q  # TCP DNS length prefix for tcp based dns
 
     # 2 sockets created
     # tcp over ipv4 to send dns query to resolver port 53
@@ -272,14 +233,9 @@
         sock.send(q)
         raw_dns_response = sock.recv(1024)
         is_timeout = False
-<<<<<<< HEAD
         
         # get_router_ip gets the ip of the router that sent the ttl expired
-        addr = get_router_ip(icmp_sock, port)
-=======
-
         addr = get_router_ip(icmp_sock, port, server)
->>>>>>> 24792311
     except socket.timeout:
         raw_dns_response = b''
         is_timeout = True
@@ -354,13 +310,9 @@
             break
     return data
 
-<<<<<<< HEAD
-def http_request(domain, server, ttl, timeout = 5):
+
+def http_request(domain, server, ttl, timeout=5):
     # here we will try to make a get request to the given domain 
-=======
-
-def http_request(domain, server, ttl, timeout=5):
->>>>>>> 24792311
     request = f"GET / HTTP/1.1\r\nHost: {domain}\r\nUser-Agent: Mozilla/5.0\r\n\r\n".encode()
 
     sock = socket.socket(socket.AF_INET, socket.SOCK_STREAM)
@@ -480,13 +432,10 @@
 server = sys.argv[3]
 timeout = 2
 
-<<<<<<< HEAD
 
 # main driver here we have 3 different functions for three protocols
 
 # default ttl
-=======
->>>>>>> 24792311
 lower_ttl = 1
 upper_ttl = 60
 
@@ -496,11 +445,8 @@
     upper_ttl = int(sys.argv[5])
 
 for ttl in range(lower_ttl, upper_ttl + 1):
-<<<<<<< HEAD
-
-=======
     print(f"=== TTL sweep {domain} via {server} ({protocol}) ===")
->>>>>>> 24792311
+
     if protocol == 'dns':
         # NOTE : SUMMARY IS MAKE DNS QUERY PACKET for facebook.com destined to the DNS resolver (8.8.8.8 , FOR EX) (which will be our resolver) 
         # QUICK NOTE : example usage would be :
